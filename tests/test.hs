import Test.Tasty
import Test.Tasty.SmallCheck
import Test.SmallCheck.Series

import Control.Applicative
import Data.Functor.Identity
import qualified Data.ByteString.Char8 as BS8
import qualified Data.ByteString.Streaming.Char8 as SBS8
import qualified Data.ByteString.Streaming.Internal as SBSI
import Text.Printf
import qualified Streaming.Prelude as S
import qualified Streaming as SM
import Data.String (fromString)
import Data.Functor.Identity
import qualified Data.List as L

listOf :: Monad m => Series m a -> Series m [a]
listOf a = decDepth $
  pure [] \/ ((:) <$> a <~> listOf a)

strSeries :: Monad m => Series m String
strSeries = listOf (generate $ const ['a', 'b', '\n'])

strSeriesCrlf :: Monad m => Series m String
strSeriesCrlf = fmap L.concat $ listOf (generate $ const ["a", "b", "\r\n"])

chunksSeries :: Monad m => Series m [String]
chunksSeries = listOf strSeries

nats :: Monad m => Series m Int
nats = generate $ \d -> [1..d]

fromChunks :: [String] -> SBS8.ByteString Identity ()
fromChunks = SBS8.fromChunks . S.each .  map BS8.pack

unix2dos :: String -> String
unix2dos = concatMap $ \c -> if c == '\n' then "\r\n" else [c]

unpackToString :: SBS8.ByteString Identity () -> String
unpackToString = runIdentity . S.toList_ . SBS8.unpack

s_lines :: SBS8.ByteString Identity () -> [BS8.ByteString]
s_lines
  = runIdentity
  . S.toList_
  . S.mapped SBS8.toStrict
  . SBS8.lines

noNullChunks :: S.Stream (SBS8.ByteString Identity) Identity () -> Bool
noNullChunks = SM.streamFold (\() -> True) runIdentity go
  where
  go :: SBS8.ByteString Identity Bool -> Bool
  go (SBSI.Empty b) = b
  go (SBSI.Chunk bs sbs) = not (BS8.null bs) && go sbs
  go (SBSI.Go (Identity sbs)) = go sbs

main = defaultMain $ testGroup "Tests"
  [ testGroup "lines" $
    [ testProperty "Data.ByteString.Streaming.Char8.lines is equivalent to Prelude.lines" $ over chunksSeries $ \chunks ->
        -- This only makes sure that the streaming-bytestring lines function
        -- matches the Prelude lines function when no carriage returns
        -- are present. They are not expected to have the same behavior
        -- with dos-style line termination.
        let expected = lines $ concat chunks
            got = (map BS8.unpack . s_lines . fromChunks) chunks
        in
        if expected == got
          then Right ""
          else Left (printf "Expected %s; got %s" (show expected) (show got) :: String)
    , testProperty "lines recognizes DOS line endings" $ over strSeries $ \str ->
        s_lines (SBS8.string $ unix2dos str) == s_lines (SBS8.string str)
<<<<<<< HEAD
    , testProperty "lines recognizes DOS line endings with tiny chunks" $ over strSeries $ \str ->
        s_lines (mapM_ SBS8.singleton $ unix2dos str) == s_lines (mapM_ SBS8.singleton str)
=======
    , testProperty "lineSplit does not create null chunks (LF)" $ over ((,) <$> nats <~> strSeries) $ \(n,str) ->
        noNullChunks (SBS8.lineSplit n (fromString str))
    , testProperty "lineSplit does not create null chunks (CRLF)" $ over ((,) <$> nats <~> strSeriesCrlf) $ \(n,str) ->
        noNullChunks (SBS8.lineSplit n (fromString str))
    , testProperty "concat after lineSplit round trips (LF)" $ over ((,) <$> nats <~> strSeries) $ \(n,str) ->
        unpackToString (SBS8.concat (SBS8.lineSplit n (fromString str))) == str
    , testProperty "concat after lineSplit round trips (CRLF)" $ over ((,) <$> nats <~> strSeriesCrlf) $ \(n,str) ->
        unpackToString (SBS8.concat (SBS8.lineSplit n (fromString str))) == str
>>>>>>> c9a2aca4
    ]
  ]<|MERGE_RESOLUTION|>--- conflicted
+++ resolved
@@ -69,10 +69,8 @@
           else Left (printf "Expected %s; got %s" (show expected) (show got) :: String)
     , testProperty "lines recognizes DOS line endings" $ over strSeries $ \str ->
         s_lines (SBS8.string $ unix2dos str) == s_lines (SBS8.string str)
-<<<<<<< HEAD
     , testProperty "lines recognizes DOS line endings with tiny chunks" $ over strSeries $ \str ->
         s_lines (mapM_ SBS8.singleton $ unix2dos str) == s_lines (mapM_ SBS8.singleton str)
-=======
     , testProperty "lineSplit does not create null chunks (LF)" $ over ((,) <$> nats <~> strSeries) $ \(n,str) ->
         noNullChunks (SBS8.lineSplit n (fromString str))
     , testProperty "lineSplit does not create null chunks (CRLF)" $ over ((,) <$> nats <~> strSeriesCrlf) $ \(n,str) ->
@@ -81,6 +79,5 @@
         unpackToString (SBS8.concat (SBS8.lineSplit n (fromString str))) == str
     , testProperty "concat after lineSplit round trips (CRLF)" $ over ((,) <$> nats <~> strSeriesCrlf) $ \(n,str) ->
         unpackToString (SBS8.concat (SBS8.lineSplit n (fromString str))) == str
->>>>>>> c9a2aca4
     ]
   ]